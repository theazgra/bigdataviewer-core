--- conflicted
+++ resolved
@@ -43,12 +43,9 @@
 import bdv.cl.RenderSlice;
 import bdv.export.ProgressWriter;
 import bdv.export.ProgressWriterConsole;
-<<<<<<< HEAD
+import bdv.img.cache.Cache;
 import bdv.img.hdf5.Hdf5ImageLoader;
-=======
-import bdv.img.cache.Cache;
 import bdv.spimdata.SpimDataMinimal;
->>>>>>> 024584d6
 import bdv.spimdata.WrapBasicImgLoader;
 import bdv.spimdata.XmlIoSpimDataMinimal;
 import bdv.tools.HelpDialog;
@@ -445,10 +442,50 @@
 		final int width = 800;
 		final int height = 600;
 
-<<<<<<< HEAD
-		InitializeViewerState.initTransform( viewer );
-
-		setupVolumeRendering( spimData );
+		if ( WrapBasicImgLoader.wrapImgLoaderIfNecessary( spimData ) )
+		{
+			System.err.println( "WARNING:\nOpening <SpimData> dataset that is not suited for interactive browsing.\nConsider resaving as HDF5 for better performance." );
+		}
+
+		final ArrayList< ConverterSetup > converterSetups = new ArrayList< ConverterSetup >();
+		final ArrayList< SourceAndConverter< ? > > sources = new ArrayList< SourceAndConverter< ? > >();
+		initSetups( spimData, converterSetups, sources );
+
+		final AbstractSequenceDescription< ?, ?, ? > seq = spimData.getSequenceDescription();
+		final int numTimepoints = seq.getTimePoints().size();
+		final Cache cache = ( ( ViewerImgLoader< ?, ? > ) seq.getImgLoader() ).getCache();
+
+		final BigDataViewer bdv = new BigDataViewer( converterSetups, sources, spimData, numTimepoints, cache, windowTitle, width, height, progressWriter );
+
+		WrapBasicImgLoader.removeWrapperIfPresent( spimData );
+
+		bdv.viewerFrame.setVisible( true );
+		InitializeViewerState.initTransform( bdv.viewer );
+		return bdv;
+	}
+
+	public static BigDataViewer open( final String xmlFilename, final String windowTitle, final ProgressWriter progressWriter ) throws SpimDataException
+	{
+		final SpimDataMinimal spimData = new XmlIoSpimDataMinimal().load( xmlFilename );
+		final BigDataViewer bdv = open ( spimData, windowTitle, progressWriter );
+		if ( !bdv.tryLoadSettings( xmlFilename ) )
+			InitializeViewerState.initBrightness( 0.001, 0.999, bdv.viewer, bdv.setupAssignments );
+		bdv.setupVolumeRendering( spimData );
+		return bdv;
+	}
+
+	public static BigDataViewer open(
+			final ArrayList< ConverterSetup > converterSetups,
+			final ArrayList< SourceAndConverter< ? > > sources,
+			final int numTimepoints,
+			final Cache cache,
+			final String windowTitle,
+			final ProgressWriter progressWriter )
+	{
+		final BigDataViewer bdv = new BigDataViewer( converterSetups, sources, null, numTimepoints, cache, windowTitle, 800, 600, progressWriter );
+		bdv.viewerFrame.setVisible( true );
+		InitializeViewerState.initTransform( bdv.viewer );
+		return bdv;
 	}
 
 	private volatile boolean renderContinuously = false;
@@ -498,51 +535,6 @@
 				}
 			}
 		} );
-=======
-		if ( WrapBasicImgLoader.wrapImgLoaderIfNecessary( spimData ) )
-		{
-			System.err.println( "WARNING:\nOpening <SpimData> dataset that is not suited for interactive browsing.\nConsider resaving as HDF5 for better performance." );
-		}
-
-		final ArrayList< ConverterSetup > converterSetups = new ArrayList< ConverterSetup >();
-		final ArrayList< SourceAndConverter< ? > > sources = new ArrayList< SourceAndConverter< ? > >();
-		initSetups( spimData, converterSetups, sources );
-
-		final AbstractSequenceDescription< ?, ?, ? > seq = spimData.getSequenceDescription();
-		final int numTimepoints = seq.getTimePoints().size();
-		final Cache cache = ( ( ViewerImgLoader< ?, ? > ) seq.getImgLoader() ).getCache();
-
-		final BigDataViewer bdv = new BigDataViewer( converterSetups, sources, spimData, numTimepoints, cache, windowTitle, width, height, progressWriter );
-
-		WrapBasicImgLoader.removeWrapperIfPresent( spimData );
-
-		bdv.viewerFrame.setVisible( true );
-		InitializeViewerState.initTransform( bdv.viewer );
-		return bdv;
-	}
-
-	public static BigDataViewer open( final String xmlFilename, final String windowTitle, final ProgressWriter progressWriter ) throws SpimDataException
-	{
-		final SpimDataMinimal spimData = new XmlIoSpimDataMinimal().load( xmlFilename );
-		final BigDataViewer bdv = open ( spimData, windowTitle, progressWriter );
-		if ( !bdv.tryLoadSettings( xmlFilename ) )
-			InitializeViewerState.initBrightness( 0.001, 0.999, bdv.viewer, bdv.setupAssignments );
-		return bdv;
-	}
-
-	public static BigDataViewer open(
-			final ArrayList< ConverterSetup > converterSetups,
-			final ArrayList< SourceAndConverter< ? > > sources,
-			final int numTimepoints,
-			final Cache cache,
-			final String windowTitle,
-			final ProgressWriter progressWriter )
-	{
-		final BigDataViewer bdv = new BigDataViewer( converterSetups, sources, null, numTimepoints, cache, windowTitle, 800, 600, progressWriter );
-		bdv.viewerFrame.setVisible( true );
-		InitializeViewerState.initTransform( bdv.viewer );
-		return bdv;
->>>>>>> 024584d6
 	}
 
 	public ViewerPanel getViewer()
@@ -742,7 +734,7 @@
 	{
 //		final String fn = "http://tomancak-mac-17.mpi-cbg.de:8080/openspim/";
 //		final String fn = "/Users/Pietzsch/Desktop/openspim/datasetHDF.xml";
-//		final String fn = "/Users/pietzsch/workspace/data/111010_weber_full.xml";
+		final String fn = "/Users/pietzsch/workspace/data/111010_weber_full.xml";
 //		final String fn = "/Users/Pietzsch/Desktop/spimrec2/dataset.xml";
 //		final String fn = "/Users/pietzsch/Desktop/HisYFP-SPIM/dataset.xml";
 //		final String fn = "/Users/Pietzsch/Desktop/bdv example/drosophila 2.xml";
@@ -750,8 +742,7 @@
 //		final String fn = "/Users/Pietzsch/Desktop/data/catmaid.xml";
 //		final String fn = "src/main/resources/openconnectome-bock11-neariso.xml";
 //		final String fn = "/Users/Pietzsch/Desktop/data/catmaid-confocal.xml";
-		final String fn = "/Users/pietzsch/desktop/data/BDV130418A325/BDV130418A325_NoTempReg.xml";
-//		final String fn = "/Users/pietzsch/TGMM/data/tifs/datasethdf5.xml";
+//		final String fn = "/Users/pietzsch/desktop/data/BDV130418A325/BDV130418A325_NoTempReg.xml";
 //		final String fn = "/Users/pietzsch/Desktop/data/valia2/valia.xml";
 //		final String fn = "/Users/pietzsch/workspace/data/fast fly/111010_weber/combined.xml";
 //		final String fn = "/Users/pietzsch/workspace/data/mette/mette.xml";
