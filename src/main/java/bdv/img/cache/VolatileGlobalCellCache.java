--- conflicted
+++ resolved
@@ -199,15 +199,6 @@
 	protected final ConcurrentHashMap< Key, Reference< Entry< ? > > > softReferenceCache = new ConcurrentHashMap< Key, Reference< Entry< ? > > >();
 
 	protected final ReferenceQueue< Entry< ? > > finalizeQueue = new ReferenceQueue< Entry< ? > >();
-<<<<<<< HEAD
-
-	/**
-	 * Keeps references to the {@link Entry entries} accessed in the current
-	 * frame, such that they cannot be cleared from the cache prematurely.
-	 */
-	protected final List< Entry< ? > > currentFrameEntries = Collections.synchronizedList( new ArrayList< Entry< ? > >() );
-=======
->>>>>>> 1fa1a865
 
 	protected final BlockingFetchQueues< Key > queue;
 
