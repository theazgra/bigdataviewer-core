--- conflicted
+++ resolved
@@ -23,84 +23,88 @@
 
 public class HelpFrame
 {
+	private static URL helpFile = null;
+
 	private static JFrame frame = null;
 
 	/**
-	 * Instantiates and displays a JFrame that lists the help file for the SPIM viewer UI.   
+	 * Instantiates and displays a JFrame that lists the help file for the SPIM
+	 * viewer UI.
 	 */
 	public HelpFrame()
 	{
-		this( HelpFrame.class.getResource( "Help.html" ) );
+		this( HelpFrame.class.getResource( "/viewer/Help.html" ) );
 	}
-	
+
 	/**
 	 * Instantiates and displays a JFrame that lists the content of a html file
-	 * specified by its {@link URL}.   
+	 * specified by its {@link URL}.
 	 */
-	public HelpFrame(URL helpFile)
+	public HelpFrame( final URL url )
 	{
 		if ( frame != null )
-			frame.toFront();
-		else
 		{
-			final URL url = getClass().getResource( "/viewer/Help.html" );
-			if ( url == null )
+			if ( url != null && url.equals( helpFile ) )
 			{
-				System.err.println( "problem laoding url " + url );
+				frame.toFront();
 				return;
 			}
-			try
+			else
+				frame.dispose();
+		}
+		helpFile = url;
+		if ( helpFile == null )
+		{
+			System.err.println( "helpFile url is null." );
+			return;
+		}
+		try
+		{
+			frame = new JFrame( "Help" );
+			final JEditorPane editorPane = new JEditorPane( helpFile );
+			editorPane.setEditable( false );
+			editorPane.setBorder( BorderFactory.createEmptyBorder( 10, 0, 10, 10 ) );
+
+			final JScrollPane editorScrollPane = new JScrollPane( editorPane );
+			editorScrollPane.setVerticalScrollBarPolicy( JScrollPane.VERTICAL_SCROLLBAR_AS_NEEDED );
+			editorScrollPane.setPreferredSize( new Dimension( 800, 800 ) );
+
+			final Container content = frame.getContentPane();
+			content.add( editorScrollPane, BorderLayout.CENTER );
+
+			frame.addWindowListener( new WindowAdapter()
 			{
-				frame = new JFrame( "Help" );
-<<<<<<< HEAD
-				final JEditorPane editorPane = new JEditorPane( url );
-=======
-				final JEditorPane editorPane = new JEditorPane( helpFile );
->>>>>>> 526ce849
-				editorPane.setEditable( false );
-				editorPane.setBorder( BorderFactory.createEmptyBorder( 10, 0, 10, 10 ) );
+				@Override
+				public void windowClosing( final WindowEvent e )
+				{
+					frame = null;
+				}
+			} );
 
-				final JScrollPane editorScrollPane = new JScrollPane( editorPane );
-				editorScrollPane.setVerticalScrollBarPolicy( JScrollPane.VERTICAL_SCROLLBAR_AS_NEEDED );
-				editorScrollPane.setPreferredSize( new Dimension( 800, 800 ) );
+			final ActionMap am = frame.getRootPane().getActionMap();
+			final InputMap im = frame.getRootPane().getInputMap( JComponent.WHEN_ANCESTOR_OF_FOCUSED_COMPONENT );
+			final Object hideKey = new Object();
+			final Action hideAction = new AbstractAction()
+			{
+				private static final long serialVersionUID = 6288745091648466880L;
 
-				final Container content = frame.getContentPane();
-				content.add( editorScrollPane, BorderLayout.CENTER );
+				@Override
+				public void actionPerformed( final ActionEvent e )
+				{
+					frame.dispose();
+					frame = null;
+				}
+			};
+			im.put( KeyStroke.getKeyStroke( KeyEvent.VK_ESCAPE, 0 ), hideKey );
+			am.put( hideKey, hideAction );
 
-				frame.addWindowListener( new WindowAdapter()
-				{
-					@Override
-					public void windowClosing( final WindowEvent e )
-					{
-						frame = null;
-					}
-				} );
-
-				final ActionMap am = frame.getRootPane().getActionMap();
-				final InputMap im = frame.getRootPane().getInputMap( JComponent.WHEN_ANCESTOR_OF_FOCUSED_COMPONENT );
-				final Object hideKey = new Object();
-				final Action hideAction = new AbstractAction()
-				{
-					private static final long serialVersionUID = 6288745091648466880L;
-
-					@Override
-					public void actionPerformed( final ActionEvent e )
-					{
-						frame.dispose();
-						frame = null;
-					}
-				};
-				im.put( KeyStroke.getKeyStroke( KeyEvent.VK_ESCAPE, 0 ), hideKey );
-				am.put( hideKey, hideAction );
-
-				frame.pack();
-				frame.setDefaultCloseOperation( JFrame.DISPOSE_ON_CLOSE );
-				frame.setVisible( true );
-			}
-			catch ( final IOException e )
-			{
-				e.printStackTrace();
-			}
+			frame.pack();
+			frame.setDefaultCloseOperation( JFrame.DISPOSE_ON_CLOSE );
+			frame.setVisible( true );
+		}
+		catch ( final IOException e )
+		{
+			e.printStackTrace();
 		}
 	}
 }